﻿using System;
using System.Threading;
using Microsoft.Extensions.DependencyInjection;
using SpreadShare.BinanceServices;
using SpreadShare.Strategy;
using SpreadShare.ZeroMQ;

namespace SpreadShare
{
    public class Program
    {
        public static void Main(string[] args)
        {
            // Create service collection
            IServiceCollection services = new ServiceCollection();

            // Configure services - Provide depencies for services
            Startup startup = new Startup();
            startup.ConfigureServices(services);
            startup.ConfigureBusinessServices(services);

            // Create service provider
            IServiceProvider serviceProvider = services.BuildServiceProvider();

            // Configure application
            startup.Configure(serviceProvider);

            // --------------------------------------------------
            // Setup finished --> Execute business logic services
            ExecuteBusinessLogic(serviceProvider);

            KeepRunningForever();
        }

        private static void ExecuteBusinessLogic(IServiceProvider serviceProvider)
        {
            // Start service to fetch exchange data
            var service = serviceProvider.GetService<IFetchCandles>();
            //service.Connect();

            var trading = serviceProvider.GetService<ITradingService>();
            //trading.Start();

            var user = serviceProvider.GetService<IUserService>();
            //user.Start();

            // Start strategy service
            var strategy = serviceProvider.GetService<IStrategy>();
<<<<<<< HEAD
            //strategy.Start();

            // Start zeroMQ service
            var zeroMqService = serviceProvider.GetService<IZeroMqService>();
            zeroMqService.StartCommandReceiver();

            // TODO: Find more suitable way to manage application flow and keep it running
            Console.ReadLine();
=======
            strategy.Start();
            
            KeepRunningForever();
        }

        private static void KeepRunningForever()
        {
            Thread t = new Thread(() => { while (true) { Thread.Sleep(1000); } });
            t.Start();
            t.Join();
>>>>>>> 96810d61
        }
    }
}<|MERGE_RESOLUTION|>--- conflicted
+++ resolved
@@ -36,28 +36,22 @@
         {
             // Start service to fetch exchange data
             var service = serviceProvider.GetService<IFetchCandles>();
-            //service.Connect();
+            service.Connect();
 
             var trading = serviceProvider.GetService<ITradingService>();
-            //trading.Start();
+            trading.Start();
 
             var user = serviceProvider.GetService<IUserService>();
-            //user.Start();
+            user.Start();
 
             // Start strategy service
             var strategy = serviceProvider.GetService<IStrategy>();
-<<<<<<< HEAD
-            //strategy.Start();
+            strategy.Start();
 
             // Start zeroMQ service
             var zeroMqService = serviceProvider.GetService<IZeroMqService>();
             zeroMqService.StartCommandReceiver();
 
-            // TODO: Find more suitable way to manage application flow and keep it running
-            Console.ReadLine();
-=======
-            strategy.Start();
-            
             KeepRunningForever();
         }
 
@@ -66,7 +60,6 @@
             Thread t = new Thread(() => { while (true) { Thread.Sleep(1000); } });
             t.Start();
             t.Join();
->>>>>>> 96810d61
         }
     }
 }