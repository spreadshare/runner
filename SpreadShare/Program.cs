﻿using System;
using System.Threading;
using System.Threading.Tasks;
using Microsoft.Extensions.DependencyInjection;
using Microsoft.Extensions.Logging;
using SpreadShare.BinanceServices;
using SpreadShare.Models;
using SpreadShare.Strategy;
using SpreadShare.ZeroMQ;

namespace SpreadShare
{
    public class Program
    {
        public static void Main(string[] args)
        {
            // Create service collection
            IServiceCollection services = new ServiceCollection();

            // Configure services - Provide depencies for services
            Startup startup = new Startup();
            startup.ConfigureServices(services);
            startup.ConfigureBusinessServices(services);

            // Create service provider
            IServiceProvider serviceProvider = services.BuildServiceProvider();

            // Configure application
            startup.Configure(serviceProvider, (ILoggerFactory)serviceProvider.GetService(typeof(ILoggerFactory)));

            // --------------------------------------------------
            // Setup finished --> Execute business logic services
            ExecuteBusinessLogic(serviceProvider);

            KeepRunningForever();
        }

        private static void ExecuteBusinessLogic(IServiceProvider serviceProvider)
        {
            // Start service to fetch exchange data
            var service = serviceProvider.GetService<IFetchCandles>();
            service.Connect();

            var trading = serviceProvider.GetService<ITradingService>();
            trading.Start();

            var user = serviceProvider.GetService<IUserService>();

            var result = user.Start();

            // Start strategy service
<<<<<<< HEAD
            if (result.Code == ResponseCodes.Success)
            {
                var strategy = serviceProvider.GetService<IStrategy>();
                strategy.Start();
            }
            
=======
            var strategy = serviceProvider.GetService<IStrategy>();
            strategy.Start();

            // Start zeroMQ service
            var zeroMqService = serviceProvider.GetService<IZeroMqService>();
            zeroMqService.Start();

>>>>>>> 87bac206
            KeepRunningForever();
        }

        private static void KeepRunningForever()
        {
            Thread t = new Thread(() => { while (true) { Thread.Sleep(1000); } });
            t.Start();
            t.Join();
        }
    }
}<|MERGE_RESOLUTION|>--- conflicted
+++ resolved
@@ -49,22 +49,16 @@
             var result = user.Start();
 
             // Start strategy service
-<<<<<<< HEAD
             if (result.Code == ResponseCodes.Success)
             {
                 var strategy = serviceProvider.GetService<IStrategy>();
                 strategy.Start();
             }
             
-=======
-            var strategy = serviceProvider.GetService<IStrategy>();
-            strategy.Start();
-
             // Start zeroMQ service
             var zeroMqService = serviceProvider.GetService<IZeroMqService>();
             zeroMqService.Start();
 
->>>>>>> 87bac206
             KeepRunningForever();
         }
 
