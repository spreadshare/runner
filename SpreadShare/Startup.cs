﻿using System;
using Microsoft.EntityFrameworkCore;
using Microsoft.EntityFrameworkCore.Design;
using Microsoft.Extensions.Configuration;
using Microsoft.Extensions.DependencyInjection;
using Microsoft.Extensions.Logging;
using SpreadShare.Algorithms;
using SpreadShare.ExchangeServices;
using SpreadShare.ExchangeServices.Allocation;
using SpreadShare.ExchangeServices.ExchangeCommunicationService.Binance;
using SpreadShare.Models;
using SpreadShare.SupportServices;
using SpreadShare.SupportServices.SettingsServices;
using SpreadShare.ZeroMQ;

namespace SpreadShare
{
    /// <summary>
    /// Startup object for assigning and configuring all services
    /// </summary>
    internal class Startup : IDesignTimeDbContextFactory<DatabaseContext>
    {
        /// <summary>
        /// Initializes a new instance of the <see cref="Startup"/> class.
        /// Sets configuration
        /// </summary>
        public Startup()
        {
            Configuration = new ConfigurationBuilder()
                .AddJsonFile("appsettings.json")
                .Build();
        }

        /// <summary>
        /// Gets the configuration of the application
        /// </summary>
        public IConfiguration Configuration { get; }

        /// <summary>
        /// Configure business logic services such as fetching exchange data
        /// </summary>
        /// <param name="services">Collection of services</param>
        public static void ConfigureBusinessServices(IServiceCollection services)
        {
            // Exchange Factory dependency
            services.AddSingleton<ExchangeFactoryService, ExchangeFactoryService>();

            // Binance communication dependency
            services.AddSingleton<BinanceCommunicationsService, BinanceCommunicationsService>();

            // Create algorithm service that manages running algorithms
            services.AddSingleton<IAlgorithmService, AlgorithmService>();

            // Add allocation manager
            services.AddSingleton<AllocationManager, AllocationManager>();

            // ZeroMQ Service to interface with other programs
            services.AddSingleton<IZeroMqService, ZeroMqService>();
        }
    
        /// <summary>
        /// Additional configuration after all have been configured
        /// </summary>
        /// <param name="serviceProvider">Provides access to configured services</param>
        /// <param name="loggerFactory">LoggerFactory for creating a logger</param>
        public static void Configure(IServiceProvider serviceProvider, ILoggerFactory loggerFactory)
        {
            ILogger logger = loggerFactory.CreateLogger("ConfigureServices");

            // Setup Settings service
            var settings = serviceProvider.GetService<ISettingsService>();
            var settingsResult = settings.Start();
            if (!settingsResult.Success)
            {
                logger.LogError($"SettingsService failed to start, aborting other services\n{settingsResult}");
            }

            // Migrate the database (https://docs.microsoft.com/en-us/ef/core/managing-schemas/migrations/)
            var service = serviceProvider.GetService<IDatabaseMigrationService>();
            if (!service.Migrate().Success)
            {
                logger.LogError("Could not migrate database");
            }
            /*

            var dbService = serviceProvider.GetService<DatabaseContext>();
            dbService.Candles.Add(new DBCandle(72, 11, 12, 420, 14));
            dbService.SaveChanges();
            logger.LogCritical("WINNER");
            var lol = dbService.Candles;
            var val = lol.Find((long)72);
            logger.LogCritical(val.High.ToString()); */
        }

        /// <summary>
        /// Configure support services such as databases and logging
        /// </summary>
        /// <param name="services">Collection of services</param>
        public void ConfigureServices(IServiceCollection services)
        {
            // Add Database context dependency
            services.AddEntityFrameworkNpgsql().AddDbContext<DatabaseContext>(opt
                => opt.UseNpgsql(Configuration.GetConnectionString("LocalConnection")));
    
            // TODO: Add layered timeout for unsuccesfully connecting to DB

            // Add Logging dependency
            services.AddLogging(loggingBuilder => loggingBuilder
                .AddConsole(opt => opt.DisableColors = true)
                .SetMinimumLevel(LogLevel.Information));

            // Add Configuration dependency (provides access to appsettings.json)
            services.AddSingleton(Configuration);

            // Add MyService dependency
            services.AddSingleton<IDatabaseMigrationService, DatabaseMigrationService>();

            // Configuration files globals
            services.AddSingleton<ISettingsService, SettingsService>();

            // Add Portfolio fetching
            services.AddSingleton<IPortfolioFetcherService, PortfolioFetcherService>();
        }

<<<<<<< HEAD
=======
        /// <summary>
        /// Creates database context
        /// </summary>
        /// <param name="args">Arguments for creating database context</param>
        /// <returns>DatabaseContext</returns>
>>>>>>> efafa6a5
        public DatabaseContext CreateDbContext(string[] args)
        {
            // Add Database context dependency
            var builder = new DbContextOptionsBuilder<DatabaseContext>();
            builder.UseNpgsql(Configuration.GetConnectionString("LocalConnection"));
            return new DatabaseContext(builder.Options);
        }
    }
}<|MERGE_RESOLUTION|>--- conflicted
+++ resolved
@@ -84,7 +84,7 @@
             /*
 
             var dbService = serviceProvider.GetService<DatabaseContext>();
-            dbService.Candles.Add(new DBCandle(72, 11, 12, 420, 14));
+            dbService.Candles.Add(new BacktestingCandle(72, 11, 12, 420, 14));
             dbService.SaveChanges();
             logger.LogCritical("WINNER");
             var lol = dbService.Candles;
@@ -122,14 +122,11 @@
             services.AddSingleton<IPortfolioFetcherService, PortfolioFetcherService>();
         }
 
-<<<<<<< HEAD
-=======
         /// <summary>
         /// Creates database context
         /// </summary>
         /// <param name="args">Arguments for creating database context</param>
         /// <returns>DatabaseContext</returns>
->>>>>>> efafa6a5
         public DatabaseContext CreateDbContext(string[] args)
         {
             // Add Database context dependency
