using System;
using System.Collections.Generic;
using Microsoft.Extensions.Logging;
using SpreadShare.ExchangeServices.Providers.Observing;
using SpreadShare.Models;
using SpreadShare.Models.Trading;

namespace SpreadShare.ExchangeServices.Providers
{
    /// <summary>
    /// Abstract specification of a trading provider.
    /// </summary>
    internal abstract class AbstractTradingProvider : Observable<OrderUpdate>, IObserver<long>
    {
        /// <summary>
        /// Create identifiable output.
        /// </summary>
        protected readonly ILogger Logger;

        /// <summary>
        /// A list of orders pending events.
        /// </summary>
        protected Dictionary<long, OrderUpdate> WatchList;

        /// <summary>
        /// Timer provider, used to subscribe to periodic updates
        /// </summary>
        protected TimerProvider Timer;

        /// <summary>
        /// Initializes a new instance of the <see cref="AbstractTradingProvider"/> class.
        /// </summary>
<<<<<<< HEAD
        /// <param name="loggerFactory">Used to create output stream.</param>
        protected AbstractTradingProvider(ILoggerFactory loggerFactory)
=======
        /// <param name="loggerFactory">Used to create output stream</param>
        /// <param name="timer">Timer provider for </param>
        protected AbstractTradingProvider(ILoggerFactory loggerFactory, TimerProvider timer)
>>>>>>> 2862f2ab
        {
            Logger = loggerFactory.CreateLogger(GetType());
            WatchList = new Dictionary<long, OrderUpdate>();
            Timer = timer;
            timer.Subscribe(this);
        }

        /// <summary>
        /// Places market order with the full quantity of given pair.
        /// </summary>
<<<<<<< HEAD
        /// <param name="pair">TradingPair to trade with.</param>
        /// <param name="side">Whether to buy or sell.</param>
        /// <param name="quantity">The quantity to buy or sell.</param>
        /// <param name="tradeId">The id of the trade.</param>
        /// <returns>A response object indicating the status of the market order.</returns>
        public abstract ResponseObject<OrderUpdate> PlaceMarketOrder(TradingPair pair, OrderSide side, decimal quantity, long tradeId);
=======
        /// <param name="pair">TradingPair to trade with</param>
        /// <param name="side">Whether to buy or sell</param>
        /// <param name="quantity">The quantity to buy or sell</param>
        /// <param name="tradeId">The id of the trade</param>
        /// <returns>A response object indicating the status of the market order</returns>
        public abstract ResponseObject<OrderUpdate> ExecuteMarketOrder(TradingPair pair, OrderSide side, decimal quantity, long tradeId);
>>>>>>> 2862f2ab

        /// <summary>
        /// Place a limit order at the given price.
        /// </summary>
        /// <param name="pair">TradingPair.</param>
        /// <param name="side">Buy or sell order.</param>
        /// <param name="quantity">Quantity of non base currency.</param>
        /// <param name="price">Price to set the order at.</param>
        /// <param name="tradeId">The id of the trade.</param>
        /// <returns>A response object indicating the status of the limit order.</returns>
        public abstract ResponseObject<OrderUpdate> PlaceLimitOrder(TradingPair pair, OrderSide side, decimal quantity, decimal price, long tradeId);

        /// <summary>
        /// Place a stoploss order at the given price.
        /// </summary>
        /// <param name="pair">TradingPair.</param>
        /// <param name="side">Buy or sell order.</param>
        /// <param name="quantity">Quantity of non base currency.</param>
        /// <param name="price">Price to set the order at.</param>
        /// <param name="tradeId">The id of the trade.</param>
        /// <returns>A response object indicating the status of the stoplos order.</returns>
        public abstract ResponseObject<OrderUpdate> PlaceStoplossOrder(TradingPair pair, OrderSide side, decimal quantity, decimal price, long tradeId);

        /// <summary>
        /// Cancels order.
        /// </summary>
        /// <param name="pair">The TradingPair for which the order is set.</param>
        /// <param name="orderId">Id of the order.</param>
        /// <returns>A response object with the results of the action.</returns>
        public abstract ResponseObject CancelOrder(TradingPair pair, long orderId);

        /// <summary>
        /// Gets the info regarding an order.
        /// </summary>
        /// <param name="pair">TradingPair.</param>
        /// <param name="orderId">The id of the order.</param>
        /// <returns>OrderUpdate containing the state of an order.</returns>
        public abstract ResponseObject<OrderUpdate> GetOrderInfo(TradingPair pair, long orderId);

        /// <inheritdoc />
        public abstract void OnCompleted();

        /// <inheritdoc />
        public abstract void OnError(Exception error);

        /// <inheritdoc />
        public abstract void OnNext(long value);
    }
}<|MERGE_RESOLUTION|>--- conflicted
+++ resolved
@@ -30,14 +30,9 @@
         /// <summary>
         /// Initializes a new instance of the <see cref="AbstractTradingProvider"/> class.
         /// </summary>
-<<<<<<< HEAD
-        /// <param name="loggerFactory">Used to create output stream.</param>
-        protected AbstractTradingProvider(ILoggerFactory loggerFactory)
-=======
         /// <param name="loggerFactory">Used to create output stream</param>
         /// <param name="timer">Timer provider for </param>
         protected AbstractTradingProvider(ILoggerFactory loggerFactory, TimerProvider timer)
->>>>>>> 2862f2ab
         {
             Logger = loggerFactory.CreateLogger(GetType());
             WatchList = new Dictionary<long, OrderUpdate>();
@@ -46,60 +41,51 @@
         }
 
         /// <summary>
-        /// Places market order with the full quantity of given pair.
+        /// Places market order with the full quantity of given pair
         /// </summary>
-<<<<<<< HEAD
-        /// <param name="pair">TradingPair to trade with.</param>
-        /// <param name="side">Whether to buy or sell.</param>
-        /// <param name="quantity">The quantity to buy or sell.</param>
-        /// <param name="tradeId">The id of the trade.</param>
-        /// <returns>A response object indicating the status of the market order.</returns>
-        public abstract ResponseObject<OrderUpdate> PlaceMarketOrder(TradingPair pair, OrderSide side, decimal quantity, long tradeId);
-=======
         /// <param name="pair">TradingPair to trade with</param>
         /// <param name="side">Whether to buy or sell</param>
         /// <param name="quantity">The quantity to buy or sell</param>
         /// <param name="tradeId">The id of the trade</param>
         /// <returns>A response object indicating the status of the market order</returns>
         public abstract ResponseObject<OrderUpdate> ExecuteMarketOrder(TradingPair pair, OrderSide side, decimal quantity, long tradeId);
->>>>>>> 2862f2ab
 
         /// <summary>
         /// Place a limit order at the given price.
         /// </summary>
-        /// <param name="pair">TradingPair.</param>
-        /// <param name="side">Buy or sell order.</param>
-        /// <param name="quantity">Quantity of non base currency.</param>
-        /// <param name="price">Price to set the order at.</param>
-        /// <param name="tradeId">The id of the trade.</param>
-        /// <returns>A response object indicating the status of the limit order.</returns>
+        /// <param name="pair">TradingPair</param>
+        /// <param name="side">Buy or sell order</param>
+        /// <param name="quantity">Quantity of non base currency</param>
+        /// <param name="price">Price to set the order at</param>
+        /// <param name="tradeId">The id of the trade</param>
+        /// <returns>A response object indicating the status of the limit order</returns>
         public abstract ResponseObject<OrderUpdate> PlaceLimitOrder(TradingPair pair, OrderSide side, decimal quantity, decimal price, long tradeId);
 
         /// <summary>
-        /// Place a stoploss order at the given price.
+        /// Place a stoploss order at the given price
         /// </summary>
-        /// <param name="pair">TradingPair.</param>
-        /// <param name="side">Buy or sell order.</param>
-        /// <param name="quantity">Quantity of non base currency.</param>
-        /// <param name="price">Price to set the order at.</param>
-        /// <param name="tradeId">The id of the trade.</param>
-        /// <returns>A response object indicating the status of the stoplos order.</returns>
+        /// <param name="pair">TradingPair</param>
+        /// <param name="side">Buy or sell order</param>
+        /// <param name="quantity">Quantity of non base currency</param>
+        /// <param name="price">Price to set the order at</param>
+        /// <param name="tradeId">The id of the trade</param>
+        /// <returns>A response object indicating the status of the stoplos order</returns>
         public abstract ResponseObject<OrderUpdate> PlaceStoplossOrder(TradingPair pair, OrderSide side, decimal quantity, decimal price, long tradeId);
 
         /// <summary>
-        /// Cancels order.
+        /// Cancels order
         /// </summary>
-        /// <param name="pair">The TradingPair for which the order is set.</param>
-        /// <param name="orderId">Id of the order.</param>
-        /// <returns>A response object with the results of the action.</returns>
+        /// <param name="pair">The TradingPair for which the order is set</param>
+        /// <param name="orderId">Id of the order</param>
+        /// <returns>A response object with the results of the action</returns>
         public abstract ResponseObject CancelOrder(TradingPair pair, long orderId);
 
         /// <summary>
-        /// Gets the info regarding an order.
+        /// Gets the info regarding an order
         /// </summary>
-        /// <param name="pair">TradingPair.</param>
-        /// <param name="orderId">The id of the order.</param>
-        /// <returns>OrderUpdate containing the state of an order.</returns>
+        /// <param name="pair">TradingPair</param>
+        /// <param name="orderId">The id of the order</param>
+        /// <returns>OrderUpdate containing the state of an order</returns>
         public abstract ResponseObject<OrderUpdate> GetOrderInfo(TradingPair pair, long orderId);
 
         /// <inheritdoc />
