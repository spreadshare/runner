using System;
using Binance.Net.Objects;
using CryptoExchange.Net.Objects;
using Microsoft.Extensions.Logging;
using SpreadShare.Models;
using SpreadShare.Models.Trading;
using SpreadShare.Utilities;
using OrderSide = SpreadShare.Models.OrderSide;

namespace SpreadShare.ExchangeServices.ProvidersBinance
{
    /// <summary>
    /// Utility methods collection for Binance.Net related subjects.
    /// </summary>
    internal static class BinanceUtilities
    {
        /// <summary>
<<<<<<< HEAD
        /// Convert Binance.Net to SpreadShare.Models.
=======
        /// Retry a Binance CallResult method a number of times
        /// </summary>
        /// <param name="method">The method to retry</param>
        /// <param name="logger">Logger to write errors to</param>
        /// <param name="maxRetries">Maximum number of retries (default 5)</param>
        /// <typeparam name="T">The type of the result</typeparam>
        /// <returns>First (if any) success response of <see pref="method"/></returns>
        public static ResponseObject<T> RetryMethod<T>(Func<CallResult<T>> method, ILogger logger, int maxRetries = 5)
        {
            return HelperMethods.RetryMethod(
            () =>
            {
                var result = method();
                return result.Success
                    ? new ResponseObject<T>(ResponseCode.Success, result.Data)
                    : new ResponseObject<T>(ResponseCode.Error, result.Error.Message);
            },
            logger,
            maxRetries);
        }

        /// <summary>
        /// Convert Binance.Net to SpreadShare.Models
>>>>>>> 2862f2ab
        /// </summary>
        /// <param name="side">Binance.Net.Orderside.</param>
        /// <returns>SpreadShare.Models.OrderSide.</returns>
        public static OrderSide ToInternal(Binance.Net.Objects.OrderSide side)
        {
            switch (side)
            {
                case Binance.Net.Objects.OrderSide.Buy:
                    return OrderSide.Buy;
                case Binance.Net.Objects.OrderSide.Sell:
                    return OrderSide.Sell;
                default:
                    throw new ArgumentException($"{side} not a known order side");
            }
        }

        /// <summary>
        /// Convert SpreadShare.Models to Binance.Net.
        /// </summary>
        /// <param name="side">SpreadShare.Models.OrderSide.</param>
        /// <returns>Binance.Net.OrderSide.</returns>
        public static Binance.Net.Objects.OrderSide ToExternal(OrderSide side)
        {
            switch (side)
            {
                case OrderSide.Buy:
                    return Binance.Net.Objects.OrderSide.Buy;
                case OrderSide.Sell:
                    return Binance.Net.Objects.OrderSide.Sell;
                default:
                    throw new ArgumentException($"{side} not a known order side");
            }
        }

        /// <summary>
        /// Covert Binance.Net to SpreadShare.Models.
        /// </summary>
        /// <param name="status">Binance.Net.OrderStatus.</param>
        /// <returns>SpreadShare.Models.OrderUpdate.OrderStatus.</returns>
        public static OrderUpdate.OrderStatus ToInternal(Binance.Net.Objects.OrderStatus status)
        {
            switch (status)
            {
                case OrderStatus.New:
                    return OrderUpdate.OrderStatus.New;
                case OrderStatus.PartiallyFilled:
                    return OrderUpdate.OrderStatus.PartiallyFilled;
                case OrderStatus.Filled:
                    return OrderUpdate.OrderStatus.Filled;
                case OrderStatus.Canceled:
                    return OrderUpdate.OrderStatus.Cancelled;
                case OrderStatus.PendingCancel:
                    return OrderUpdate.OrderStatus.Cancelled;
                case OrderStatus.Rejected:
                    return OrderUpdate.OrderStatus.Rejected;
                case OrderStatus.Expired:
                    return OrderUpdate.OrderStatus.Expired;
                default:
                    throw new ArgumentOutOfRangeException(nameof(status), status, null);
            }
        }

        /// <summary>
        /// Convert Binance.Net.OrderTypes to internal enum.
        /// </summary>
        /// <param name="type">Binance.Net.OrderType.</param>
        /// <returns>parsed for internal usage.</returns>
        public static OrderUpdate.OrderTypes ToInternal(Binance.Net.Objects.OrderType type)
        {
            switch (type)
            {
                case OrderType.Limit:
                    return OrderUpdate.OrderTypes.Limit;
                case OrderType.Market:
                    return OrderUpdate.OrderTypes.Market;
                case OrderType.StopLoss:
                    return OrderUpdate.OrderTypes.StopLoss;
                case OrderType.StopLossLimit:
                    return OrderUpdate.OrderTypes.StopLossLimit;
                case OrderType.TakeProfit:
                    return OrderUpdate.OrderTypes.TakeProfit;
                case OrderType.TakeProfitLimit:
                    return OrderUpdate.OrderTypes.TakeProfitLimit;
                case OrderType.LimitMaker:
                    return OrderUpdate.OrderTypes.LimitMaker;
                default:
                    throw new ArgumentOutOfRangeException(nameof(type), type, null);
            }
        }
    }
}<|MERGE_RESOLUTION|>--- conflicted
+++ resolved
@@ -10,14 +10,11 @@
 namespace SpreadShare.ExchangeServices.ProvidersBinance
 {
     /// <summary>
-    /// Utility methods collection for Binance.Net related subjects.
+    /// Utility methods collection for Binance.Net related subjects
     /// </summary>
     internal static class BinanceUtilities
     {
         /// <summary>
-<<<<<<< HEAD
-        /// Convert Binance.Net to SpreadShare.Models.
-=======
         /// Retry a Binance CallResult method a number of times
         /// </summary>
         /// <param name="method">The method to retry</param>
@@ -41,10 +38,9 @@
 
         /// <summary>
         /// Convert Binance.Net to SpreadShare.Models
->>>>>>> 2862f2ab
         /// </summary>
-        /// <param name="side">Binance.Net.Orderside.</param>
-        /// <returns>SpreadShare.Models.OrderSide.</returns>
+        /// <param name="side">Binance.Net.Orderside</param>
+        /// <returns>SpreadShare.Models.OrderSide</returns>
         public static OrderSide ToInternal(Binance.Net.Objects.OrderSide side)
         {
             switch (side)
@@ -59,10 +55,10 @@
         }
 
         /// <summary>
-        /// Convert SpreadShare.Models to Binance.Net.
+        /// Convert SpreadShare.Models to Binance.Net
         /// </summary>
-        /// <param name="side">SpreadShare.Models.OrderSide.</param>
-        /// <returns>Binance.Net.OrderSide.</returns>
+        /// <param name="side">SpreadShare.Models.OrderSide</param>
+        /// <returns>Binance.Net.OrderSide</returns>
         public static Binance.Net.Objects.OrderSide ToExternal(OrderSide side)
         {
             switch (side)
@@ -77,10 +73,10 @@
         }
 
         /// <summary>
-        /// Covert Binance.Net to SpreadShare.Models.
+        /// Covert Binance.Net to SpreadShare.Models
         /// </summary>
-        /// <param name="status">Binance.Net.OrderStatus.</param>
-        /// <returns>SpreadShare.Models.OrderUpdate.OrderStatus.</returns>
+        /// <param name="status">Binance.Net.OrderStatus</param>
+        /// <returns>SpreadShare.Models.OrderUpdate.OrderStatus</returns>
         public static OrderUpdate.OrderStatus ToInternal(Binance.Net.Objects.OrderStatus status)
         {
             switch (status)
@@ -105,10 +101,10 @@
         }
 
         /// <summary>
-        /// Convert Binance.Net.OrderTypes to internal enum.
+        /// Convert Binance.Net.OrderTypes to internal enum
         /// </summary>
-        /// <param name="type">Binance.Net.OrderType.</param>
-        /// <returns>parsed for internal usage.</returns>
+        /// <param name="type">Binance.Net.OrderType</param>
+        /// <returns>parsed for internal usage</returns>
         public static OrderUpdate.OrderTypes ToInternal(Binance.Net.Objects.OrderType type)
         {
             switch (type)
