using System;
using System.Linq;
using System.Linq.Expressions;
using Microsoft.Extensions.Logging;
using Newtonsoft.Json;
using SpreadShare.ExchangeServices.ExchangeCommunicationService.Backtesting;
using SpreadShare.ExchangeServices.Providers;
using SpreadShare.Models;
using SpreadShare.Models.Database;
using SpreadShare.Models.Trading;
using SpreadShare.SupportServices;
using OrderSide = SpreadShare.Models.OrderSide;

namespace SpreadShare.ExchangeServices.ProvidersBacktesting
{
    /// <summary>
    /// Trading provider implementation for backtesting purposes.
    /// </summary>
    internal class BacktestTradingProvider : AbstractTradingProvider
    {
        private readonly ILogger _logger;
        private readonly BacktestDataProvider _dataProvider;
        private readonly BacktestCommunicationService _comm;
        private readonly DatabaseContext _database;

        private long _mockOrderCounter;

        /// <summary>
        /// Initializes a new instance of the <see cref="BacktestTradingProvider"/> class.
        /// </summary>
        /// <param name="loggerFactory">Used to create output.</param>
        /// <param name="timer">Timer provider for registering trades.</param>
        /// <param name="data">Data provider for confirming trades.</param>
        /// <param name="comm">Communication service for updating remote portfolio.</param>
        /// <param name="database">Database context for logging trades.</param>
        public BacktestTradingProvider(
            ILoggerFactory loggerFactory,
            BacktestTimerProvider timer,
            BacktestDataProvider data,
            BacktestCommunicationService comm,
            DatabaseContext database)
            : base(loggerFactory, timer)
        {
            _logger = loggerFactory.CreateLogger(GetType());
            _dataProvider = data;
            _comm = comm;
            _database = database;
        }

        /// <inheritdoc />
        public override ResponseObject<OrderUpdate> ExecuteMarketOrder(TradingPair pair, OrderSide side, decimal quantity, long tradeId)
        {
            // Keep the remote updated by mocking a trade execution and letting the communications know.
            TradeExecution exec;
            decimal priceEstimate = _dataProvider.GetCurrentPriceTopBid(pair).Data;
            if (side == OrderSide.Buy)
            {
                exec = new TradeExecution(
                    new Balance(pair.Right, quantity * priceEstimate, 0.0M),
                    new Balance(pair.Left, quantity, 0.0M));
            }
            else
            {
                exec = new TradeExecution(
                    new Balance(pair.Left, quantity, 0.0M),
                    new Balance(pair.Right, quantity * priceEstimate, 0.0M));
            }

            _comm.RemotePortfolio.UpdateAllocation(exec);

            var orderUpdate = new OrderUpdate(
                _mockOrderCounter++,
                tradeId,
                OrderUpdate.OrderTypes.Market,
                Timer.CurrentTime.ToUnixTimeMilliseconds(),
                priceEstimate,
                side,
                pair,
                quantity)
            {
                Status = OrderUpdate.OrderStatus.Filled,
                AverageFilledPrice = priceEstimate,
                FilledQuantity = quantity,
<<<<<<< HEAD
                FilledTimeStamp = _timer.CurrentTime.ToUnixTimeMilliseconds(),
=======
                FilledTimeStamp = Timer.CurrentTime.ToUnixTimeMilliseconds()
>>>>>>> 2862f2ab
            };

            // Write the trade to the database
            _database.Trades.Add(new DatabaseTrade(
                orderUpdate,
                _comm.RemotePortfolio.ToJson(),
                _dataProvider.ValuatePortfolioInBaseCurrency(_comm.RemotePortfolio)));

            return new ResponseObject<OrderUpdate>(
                ResponseCode.Success,
                orderUpdate);
        }

        /// <inheritdoc />
        public override ResponseObject<OrderUpdate> PlaceLimitOrder(TradingPair pair, OrderSide side, decimal quantity, decimal price, long tradeId)
        {
            // Keep the remote updated by mocking a trade execution
            TradeExecution exec;

            // Mock the remote portfolio by providing it an update
            if (side == OrderSide.Buy)
            {
                exec = new TradeExecution(
                    new Balance(pair.Right, quantity * price, 0),
                    new Balance(pair.Right, 0, quantity * price));
            }
            else
            {
                exec = new TradeExecution(
                    new Balance(pair.Left, quantity, 0),
                    new Balance(pair.Left, 0, quantity));
            }

            _comm.RemotePortfolio.UpdateAllocation(exec);

            // Add the order to the watchlist
            OrderUpdate order = new OrderUpdate(
                _mockOrderCounter,
                tradeId,
                OrderUpdate.OrderTypes.Limit,
                Timer.CurrentTime.ToUnixTimeMilliseconds(),
                price,
                side,
                pair,
                quantity);
            WatchList.Add(_mockOrderCounter, order);
            _mockOrderCounter++;

            return new ResponseObject<OrderUpdate>(ResponseCode.Success, order);
        }

        /// <inheritdoc />
        public override ResponseObject<OrderUpdate> PlaceStoplossOrder(TradingPair pair, OrderSide side, decimal quantity, decimal price, long tradeId)
        {
            _logger.LogInformation("Placing a stoploss order");

            // Keep the remote updated by mocking a TradeExecution
            TradeExecution exec;

            if (side == OrderSide.Buy)
            {
                exec = new TradeExecution(
                    new Balance(pair.Right, quantity * price, 0),
                    new Balance(pair.Right, 0, quantity * price));
            }
            else
            {
                exec = new TradeExecution(
                    new Balance(pair.Left, quantity, 0),
                    new Balance(pair.Left, 0, quantity));
            }

            _comm.RemotePortfolio.UpdateAllocation(exec);

            // Add the order to the watchlist
            OrderUpdate order = new OrderUpdate(
                _mockOrderCounter,
                tradeId,
                OrderUpdate.OrderTypes.StopLoss,
                Timer.CurrentTime.ToUnixTimeMilliseconds(),
                price,
                side,
                pair,
                quantity);
            WatchList.Add(_mockOrderCounter, order);
            _mockOrderCounter++;

            _logger.LogInformation(JsonConvert.SerializeObject(order));

            return new ResponseObject<OrderUpdate>(ResponseCode.Success, order);
        }

        /// <inheritdoc />
        public override ResponseObject CancelOrder(TradingPair pair, long orderId)
        {
            var order = GetOrderInfo(pair, orderId).Data;
            order.Status = OrderUpdate.OrderStatus.Cancelled;
            order.FilledTimeStamp = Timer.CurrentTime.ToUnixTimeMilliseconds();

            if (WatchList.ContainsKey(orderId))
            {
                WatchList.Remove(orderId);
            }

            // Update the remote portfolio
            TradeExecution exec;
            if (order.Side == OrderSide.Buy)
            {
                exec = new TradeExecution(
                    new Balance(order.Pair.Right, 0, order.SetQuantity * order.SetPrice),
                    new Balance(order.Pair.Right, order.SetQuantity * order.SetPrice, 0));
            }
            else
            {
                exec = new TradeExecution(
                    new Balance(order.Pair.Left, 0, order.SetQuantity),
                    new Balance(order.Pair.Left, order.SetQuantity, 0));
            }

            _comm.RemotePortfolio.UpdateAllocation(exec);

            // Add cancelled order to the database
            _database.Trades.Add(new DatabaseTrade(
                order,
                _comm.RemotePortfolio.ToJson(),
                _dataProvider.ValuatePortfolioInBaseCurrency(_comm.RemotePortfolio)));

            return new ResponseObject(ResponseCode.Success);
        }

        /// <inheritdoc />
        public override ResponseObject<OrderUpdate> GetOrderInfo(TradingPair pair, long orderId)
        {
            if (WatchList.ContainsKey(orderId))
            {
                return new ResponseObject<OrderUpdate>(ResponseCode.Success, WatchList[orderId]);
            }

            return new ResponseObject<OrderUpdate>(ResponseCode.Error, $"Order {orderId} was not found");
        }

        /// <inheritdoc />
        public override void OnCompleted() => Expression.Empty();

        /// <inheritdoc />
        public override void OnError(Exception error) => Expression.Empty();

        /// <inheritdoc />
        public override void OnNext(long value)
        {
            foreach (var order in WatchList.Values.ToList())
            {
                decimal price = _dataProvider.GetCurrentPriceLastTrade(order.Pair).Data;
                if (order.OrderType == OrderUpdate.OrderTypes.Limit && !FilledLimitOrder(order, price))
                {
                    continue;
                }

                if (order.OrderType == OrderUpdate.OrderTypes.StopLoss && !FilledStoplossOrder(order, price))
                {
                    continue;
                }

                Logger.LogInformation($"Order {order.OrderId} confirmed at {Timer.CurrentTime}");
                order.Status = OrderUpdate.OrderStatus.Filled;

                // Set the actual price for the order
                order.AverageFilledPrice = order.SetPrice;
                order.FilledQuantity = order.SetQuantity;
                order.LastFillIncrement = order.SetQuantity;
                order.LastFillPrice = order.SetPrice;
                order.FilledTimeStamp = Timer.CurrentTime.ToUnixTimeMilliseconds();

                // Calculate a trade execution to keep the remote portfolio up-to-date
                TradeExecution exec;
                if (order.Side == OrderSide.Buy)
                {
                    exec = new TradeExecution(
                        new Balance(order.Pair.Right, 0.0M, order.SetQuantity * order.SetPrice),
                        new Balance(order.Pair.Left, order.LastFillIncrement, 0.0M));
                }
                else
                {
                    exec = new TradeExecution(
                        new Balance(order.Pair.Left, 0.0M, order.LastFillIncrement),
                        new Balance(order.Pair.Right, order.SetQuantity * order.AverageFilledPrice, 0.0M));
                }

                _comm.RemotePortfolio.UpdateAllocation(exec);

                // Write the filled trade to the database
                _database.Trades.Add(new DatabaseTrade(
                    order,
                    _comm.RemotePortfolio.ToJson(),
                    _dataProvider.ValuatePortfolioInBaseCurrency(_comm.RemotePortfolio)));

                UpdateObservers(order);
            }

            // Clean up filled orders
            WatchList = WatchList.Where(keyPair => keyPair.Value.Status != OrderUpdate.OrderStatus.Filled)
                .ToDictionary(p => p.Key, p => p.Value);
        }

        private static bool FilledLimitOrder(OrderUpdate order, decimal price)
        {
            return order.Side == OrderSide.Buy
                ? price <= order.SetPrice
                : price >= order.SetPrice;
        }

        private static bool FilledStoplossOrder(OrderUpdate order, decimal price)
        {
            return order.Side == OrderSide.Buy
                ? price >= order.SetPrice
                : price <= order.SetPrice;
        }
    }
}<|MERGE_RESOLUTION|>--- conflicted
+++ resolved
@@ -28,11 +28,11 @@
         /// <summary>
         /// Initializes a new instance of the <see cref="BacktestTradingProvider"/> class.
         /// </summary>
-        /// <param name="loggerFactory">Used to create output.</param>
-        /// <param name="timer">Timer provider for registering trades.</param>
-        /// <param name="data">Data provider for confirming trades.</param>
-        /// <param name="comm">Communication service for updating remote portfolio.</param>
-        /// <param name="database">Database context for logging trades.</param>
+        /// <param name="loggerFactory">Used to create output</param>
+        /// <param name="timer">Timer provider for registering trades</param>
+        /// <param name="data">Data provider for confirming trades</param>
+        /// <param name="comm">Communication service for updating remote portfolio</param>
+        /// <param name="database">Database context for logging trades</param>
         public BacktestTradingProvider(
             ILoggerFactory loggerFactory,
             BacktestTimerProvider timer,
@@ -81,11 +81,7 @@
                 Status = OrderUpdate.OrderStatus.Filled,
                 AverageFilledPrice = priceEstimate,
                 FilledQuantity = quantity,
-<<<<<<< HEAD
-                FilledTimeStamp = _timer.CurrentTime.ToUnixTimeMilliseconds(),
-=======
                 FilledTimeStamp = Timer.CurrentTime.ToUnixTimeMilliseconds()
->>>>>>> 2862f2ab
             };
 
             // Write the trade to the database
