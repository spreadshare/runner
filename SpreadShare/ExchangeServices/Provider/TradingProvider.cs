--- conflicted
+++ resolved
@@ -1,9 +1,6 @@
 ﻿using System;
 using Binance.Net.Objects;
-<<<<<<< HEAD
 using Microsoft.Extensions.Logging;
-=======
->>>>>>> 31c76b4c
 using SpreadShare.ExchangeServices.Allocation;
 using SpreadShare.Models;
 
@@ -15,36 +12,25 @@
     internal class TradingProvider
     {
         private readonly ILogger _logger;
-        private readonly IExchangeTradingProvider _implementation;
+        private readonly AbstractTradingProvider _implementation;
         private readonly WeakAllocationManager _allocationManager;
-<<<<<<< HEAD
         private readonly DataProvider _dataProvider;
         private readonly Type _algorithm;
         private readonly Exchange _exchange;
-=======
->>>>>>> 31c76b4c
 
         /// <summary>
         /// Initializes a new instance of the <see cref="TradingProvider"/> class.
         /// </summary>
         /// <param name="implementation">Exchange implementation of trading provider</param>
-<<<<<<< HEAD
-        public TradingProvider(ILoggerFactory loggerFactory, IExchangeTradingProvider implementation,
+        public TradingProvider(ILoggerFactory loggerFactory, AbstractTradingProvider implementation,
             DataProvider dataProvider, WeakAllocationManager allocationManager, Type algorithm, Exchange exchange)
-=======
-        /// <param name="allocationManager">Provides portfolio access</param>
-        public TradingProvider(IExchangeTradingProvider implementation, WeakAllocationManager allocationManager)
->>>>>>> 31c76b4c
         {
             _logger = loggerFactory.CreateLogger(GetType());
             _implementation = implementation;
             _allocationManager = allocationManager;
-<<<<<<< HEAD
             _dataProvider = dataProvider;
             _algorithm = algorithm;
             _exchange = exchange;
-=======
->>>>>>> 31c76b4c
         }
 
         /// <summary>
