﻿using Microsoft.Extensions.Logging;
using SpreadShare.ExchangeServices.Provider;

namespace SpreadShare.ExchangeServices
{
    /// <summary>
    /// Container that provides algorithms with the data gathering, timers and trading capabilities.
    /// </summary>
    internal class ExchangeProvidersContainer
    {
        /// <summary>
        /// Initializes a new instance of the <see cref="ExchangeProvidersContainer"/> class.
        /// </summary>
        /// <param name="loggerFactory">Provides logging capabilities</param>
        /// <param name="dataProvider">Provides data gathering capabilities</param>
        /// <param name="timerProvider">Provides timer and scheduling capabilities</param>
        /// <param name="tradingProvider">Provides trading capabilities</param>
<<<<<<< HEAD
        public ExchangeProvidersContainer(DataProvider dataProvider, ITimerProvider timerProvider, TradingProvider tradingProvider)
=======
        public ExchangeProvidersContainer(
            ILoggerFactory loggerFactory,
            IDataProvider dataProvider,
            ITimerProvider timerProvider,
            ITradingProvider tradingProvider)
>>>>>>> 31c76b4c
        {
            LoggerFactory = loggerFactory;
            DataProvider = dataProvider;
            TimerProvider = timerProvider;
            TradingProvider = tradingProvider;
        }

        /// <summary>
        /// Gets the provider for logging capabilities.
        /// </summary>
        public ILoggerFactory LoggerFactory { get; }

        /// <summary>
        /// Gets the provider for data gathering capabilities.
        /// </summary>
        public DataProvider DataProvider { get; }

        /// <summary>
        /// Gets the provider for timer and scheduling capabilities.
        /// </summary>
        public ITimerProvider TimerProvider { get; }

        /// <summary>
        /// Gets the provider for trading capabilities.
        /// </summary>
        public TradingProvider TradingProvider { get; }
    }
}<|MERGE_RESOLUTION|>--- conflicted
+++ resolved
@@ -15,15 +15,11 @@
         /// <param name="dataProvider">Provides data gathering capabilities</param>
         /// <param name="timerProvider">Provides timer and scheduling capabilities</param>
         /// <param name="tradingProvider">Provides trading capabilities</param>
-<<<<<<< HEAD
-        public ExchangeProvidersContainer(DataProvider dataProvider, ITimerProvider timerProvider, TradingProvider tradingProvider)
-=======
         public ExchangeProvidersContainer(
             ILoggerFactory loggerFactory,
-            IDataProvider dataProvider,
+            DataProvider dataProvider,
             ITimerProvider timerProvider,
-            ITradingProvider tradingProvider)
->>>>>>> 31c76b4c
+            TradingProvider tradingProvider)
         {
             LoggerFactory = loggerFactory;
             DataProvider = dataProvider;
