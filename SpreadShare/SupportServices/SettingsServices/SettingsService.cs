--- conflicted
+++ resolved
@@ -209,11 +209,7 @@
 
             // Parse exchange to enum Exchange
             var exchange = _configuration.GetSection("SimpleBandWagonAlgorithm:Exchange").Get<string>();
-<<<<<<< HEAD
-
-            // SimpleBandWagonAlgorithmSettings.Exchange = Enum.Parse<Exchange>(exchange);
-            SimpleBandWagonAlgorithmSettings.Exchange = Exchange.Binance;
-=======
+
             SimpleBandWagonAlgorithmSettings.Exchange = Enum.Parse<Exchange>(exchange);
         }
 
@@ -262,7 +258,6 @@
                     AllocationSettings[exchangeEnum].Add(algorithmType, allocation);
                 }
             }
->>>>>>> efafa6a5
         }
     }
 }