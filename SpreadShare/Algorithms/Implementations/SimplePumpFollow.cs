using System;
using System.Linq;
using SpreadShare.ExchangeServices.Providers;
using SpreadShare.Models.Trading;
using SpreadShare.SupportServices.SettingsServices;

#pragma warning disable SA1402

namespace SpreadShare.Algorithms.Implementations
{
    /// <summary>
<<<<<<< HEAD
    /// The first pumpfollowing algorithm.
    /// buys when the market has an large pump, and sells into an expected future pump
=======
    /// The first short dip algorithm.
    /// buys when the market has an unesecary dip, and sell after recovery.
>>>>>>> b62d7dd5
    /// </summary>
    internal class SimplePumpFollow : BaseAlgorithm<SimplePumpFollowSettings>
    {
        /// <inheritdoc />
        protected override EntryState<SimplePumpFollowSettings> Initial => new WelcomeState();

<<<<<<< HEAD
         // Buy when the price rises more than X percent in Y minutes, and sell after Z% followthrough or after A hours
         private class WelcomeState : EntryState<SimplePumpFollowSettings>
         {
             public override State<SimplePumpFollowSettings> OnTimerElapsed()
             {
                 return new EntryState();
             }

             protected override void Run(TradingProvider trading, DataProvider data)
             {
                 SetTimer(TimeSpan.Zero);
             }
         }

         private class EntryState : EntryState<SimplePumpFollowSettings>
         {
             public override State<SimplePumpFollowSettings> OnMarketCondition(DataProvider data)
             {
                 bool longPerformance = data.GetPerformancePastHours(
=======
        // Buy when the price dips more than X percent in Y minutes, and sell after Z% recovery or after A hours
        private class WelcomeState : EntryState<SimplePumpFollowSettings>
        {
            public override State<SimplePumpFollowSettings> OnTimerElapsed()
            {
                return new EntryState();
            }

            protected override void Run(TradingProvider trading, DataProvider data)
            {
                SetTimer(TimeSpan.Zero);
            }
        }

        private class EntryState : EntryState<SimplePumpFollowSettings>
        {
            public override State<SimplePumpFollowSettings> OnMarketCondition(DataProvider data)
            {
                bool longPerformance = data.GetPerformancePastHours(
                                           AlgorithmSettings.ActiveTradingPairs.First(),
                                           8).Data > (1 + AlgorithmSettings.FirstCheck);
                bool shortPerformance = data.GetPerformancePastHours(
>>>>>>> b62d7dd5
                                            AlgorithmSettings.ActiveTradingPairs.First(),
                                            3).Data < (1 - AlgorithmSettings.SecondCheck);
                if (longPerformance && shortPerformance)
                {
                    return new BuyState();
                }

                return new NothingState<SimplePumpFollowSettings>();
            }

            protected override void Run(TradingProvider trading, DataProvider data)
            {
            }
        }

        private class BuyState : State<SimplePumpFollowSettings>
        {
            private OrderUpdate limitsell;
            private bool stophit;

            public override State<SimplePumpFollowSettings> OnMarketCondition(DataProvider data)
            {
                if (stophit)
                {
                    return new StopState(limitsell);
                }

                return new NothingState<SimplePumpFollowSettings>();
            }

            public override State<SimplePumpFollowSettings> OnTimerElapsed()
            {
                return new StopState(limitsell);
            }

            public override State<SimplePumpFollowSettings> OnOrderUpdate(OrderUpdate order)
            {
                if (order.OrderId == limitsell.OrderId && order.Status == OrderUpdate.OrderStatus.Filled)
                {
                    return new EntryState();
                }

                return new NothingState<SimplePumpFollowSettings>();
            }

            protected override void Run(TradingProvider trading, DataProvider data)
            {
                var buyorder = trading.ExecuteFullMarketOrderBuy(AlgorithmSettings.ActiveTradingPairs.First());
                limitsell = trading.PlaceFullLimitOrderSell(
                    AlgorithmSettings.ActiveTradingPairs.First(),
                    buyorder.Data.AverageFilledPrice * AlgorithmSettings.ProfitTake).Data;
                SetTimer(TimeSpan.FromHours(AlgorithmSettings.StopTime));

                var currentPrice = data.GetCurrentPriceLastTrade(AlgorithmSettings.ActiveTradingPairs.First()).Data;
                var sellPrice = buyorder.Data.AverageFilledPrice * AlgorithmSettings.StopPrice;

                stophit = currentPrice < sellPrice;
            }
        }

        private class StopState : State<SimplePumpFollowSettings>
        {
            private OrderUpdate oldlimit;

            public StopState(OrderUpdate limitsell)
            {
                oldlimit = limitsell;
            }

            public override State<SimplePumpFollowSettings> OnTimerElapsed()
            {
                return new EntryState();
            }

            protected override void Run(TradingProvider trading, DataProvider data)
            {
                trading.CancelOrder(oldlimit);
                trading.ExecuteFullMarketOrderSell(AlgorithmSettings.ActiveTradingPairs.First());
                SetTimer(TimeSpan.Zero);
            }
        }
    }

    /// <summary>
    /// The SimplePumpFollow settings.
    /// </summary>
    internal class SimplePumpFollowSettings : AlgorithmSettings
    {
        /// <summary>
<<<<<<< HEAD
        /// Gets or sets how much something needs to rise in a short time to be considered a pump
=======
        /// Gets or sets how much something needs to fall to be considered a dip.
>>>>>>> b62d7dd5
        /// </summary>
        public decimal FirstCheck { get; set; }

        /// <summary>
<<<<<<< HEAD
        /// Gets or sets The SecondCheck, how much something needs to rise to be considered a followthrough
=======
        /// Gets or sets The diptime, how quickly the dip needs to happen to be considered a dip.
>>>>>>> b62d7dd5
        /// </summary>
        public decimal SecondCheck { get; set; }

        /// <summary>
<<<<<<< HEAD
        /// Gets or sets profittake, determines where our exit should be
=======
        /// Gets or sets recovery, determines how much profit the system should try to get before selling.
>>>>>>> b62d7dd5
        /// </summary>
        public decimal ProfitTake { get; set; }

        /// <summary>
<<<<<<< HEAD
        /// Gets or sets Stoptime, determines how long to wait untill we get out no matter the PnL
=======
        /// Gets or sets Stoptime, determines how long to wait untill we get out and try again.
>>>>>>> b62d7dd5
        /// </summary>
        public int StopTime { get; set; }

        /// <summary>
<<<<<<< HEAD
        /// Gets or sets StopPrice, determines how low our stop should be placed
=======
        /// Gets or sets Stoptime, determines how long to wait untill we get out and try again.
>>>>>>> b62d7dd5
        /// </summary>
        public decimal StopPrice { get; set; }
    }
}

#pragma warning restore SA1402<|MERGE_RESOLUTION|>--- conflicted
+++ resolved
@@ -9,20 +9,14 @@
 namespace SpreadShare.Algorithms.Implementations
 {
     /// <summary>
-<<<<<<< HEAD
     /// The first pumpfollowing algorithm.
     /// buys when the market has an large pump, and sells into an expected future pump
-=======
-    /// The first short dip algorithm.
-    /// buys when the market has an unesecary dip, and sell after recovery.
->>>>>>> b62d7dd5
     /// </summary>
     internal class SimplePumpFollow : BaseAlgorithm<SimplePumpFollowSettings>
     {
         /// <inheritdoc />
         protected override EntryState<SimplePumpFollowSettings> Initial => new WelcomeState();
 
-<<<<<<< HEAD
          // Buy when the price rises more than X percent in Y minutes, and sell after Z% followthrough or after A hours
          private class WelcomeState : EntryState<SimplePumpFollowSettings>
          {
@@ -42,30 +36,9 @@
              public override State<SimplePumpFollowSettings> OnMarketCondition(DataProvider data)
              {
                  bool longPerformance = data.GetPerformancePastHours(
-=======
-        // Buy when the price dips more than X percent in Y minutes, and sell after Z% recovery or after A hours
-        private class WelcomeState : EntryState<SimplePumpFollowSettings>
-        {
-            public override State<SimplePumpFollowSettings> OnTimerElapsed()
-            {
-                return new EntryState();
-            }
-
-            protected override void Run(TradingProvider trading, DataProvider data)
-            {
-                SetTimer(TimeSpan.Zero);
-            }
-        }
-
-        private class EntryState : EntryState<SimplePumpFollowSettings>
-        {
-            public override State<SimplePumpFollowSettings> OnMarketCondition(DataProvider data)
-            {
-                bool longPerformance = data.GetPerformancePastHours(
-                                           AlgorithmSettings.ActiveTradingPairs.First(),
-                                           8).Data > (1 + AlgorithmSettings.FirstCheck);
-                bool shortPerformance = data.GetPerformancePastHours(
->>>>>>> b62d7dd5
+                                            AlgorithmSettings.ActiveTradingPairs.First(),
+                             8).Data > (1 + AlgorithmSettings.FirstCheck);
+                 bool shortPerformance = data.GetPerformancePastHours(
                                             AlgorithmSettings.ActiveTradingPairs.First(),
                                             3).Data < (1 - AlgorithmSettings.SecondCheck);
                 if (longPerformance && shortPerformance)
@@ -155,47 +128,27 @@
     internal class SimplePumpFollowSettings : AlgorithmSettings
     {
         /// <summary>
-<<<<<<< HEAD
         /// Gets or sets how much something needs to rise in a short time to be considered a pump
-=======
-        /// Gets or sets how much something needs to fall to be considered a dip.
->>>>>>> b62d7dd5
         /// </summary>
         public decimal FirstCheck { get; set; }
 
         /// <summary>
-<<<<<<< HEAD
         /// Gets or sets The SecondCheck, how much something needs to rise to be considered a followthrough
-=======
-        /// Gets or sets The diptime, how quickly the dip needs to happen to be considered a dip.
->>>>>>> b62d7dd5
         /// </summary>
         public decimal SecondCheck { get; set; }
 
         /// <summary>
-<<<<<<< HEAD
         /// Gets or sets profittake, determines where our exit should be
-=======
-        /// Gets or sets recovery, determines how much profit the system should try to get before selling.
->>>>>>> b62d7dd5
         /// </summary>
         public decimal ProfitTake { get; set; }
 
         /// <summary>
-<<<<<<< HEAD
         /// Gets or sets Stoptime, determines how long to wait untill we get out no matter the PnL
-=======
-        /// Gets or sets Stoptime, determines how long to wait untill we get out and try again.
->>>>>>> b62d7dd5
         /// </summary>
         public int StopTime { get; set; }
 
         /// <summary>
-<<<<<<< HEAD
         /// Gets or sets StopPrice, determines how low our stop should be placed
-=======
-        /// Gets or sets Stoptime, determines how long to wait untill we get out and try again.
->>>>>>> b62d7dd5
         /// </summary>
         public decimal StopPrice { get; set; }
     }
