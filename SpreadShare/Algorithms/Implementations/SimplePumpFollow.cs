using System;
using System.Linq;
using SpreadShare.ExchangeServices.Providers;
using SpreadShare.Models.Trading;
using SpreadShare.SupportServices.SettingsServices;

#pragma warning disable SA1402

namespace SpreadShare.Algorithms.Implementations
{
    /// <summary>
    /// The first short dip algorithm.
    /// buys when the market has an unesecary dip, and sell after recovery.
    /// </summary>
    internal class SimplePumpFollow : BaseAlgorithm<SimplePumpFollowSettings>
    {
        /// <inheritdoc />
        protected override EntryState<SimplePumpFollowSettings> Initial => new WelcomeState();

        // Buy when the price dips more than X percent in Y minutes, and sell after Z% recovery or after A hours
        private class WelcomeState : EntryState<SimplePumpFollowSettings>
        {
            public override State<SimplePumpFollowSettings> OnTimerElapsed()
            {
                return new EntryState();
            }

            protected override void Run(TradingProvider trading, DataProvider data)
            {
                SetTimer(TimeSpan.Zero);
            }
        }

        private class EntryState : EntryState<SimplePumpFollowSettings>
        {
            public override State<SimplePumpFollowSettings> OnMarketCondition(DataProvider data)
            {
                bool longPerformance = data.GetPerformancePastHours(
                                           AlgorithmSettings.ActiveTradingPairs.First(),
                                           8).Data > (1 + AlgorithmSettings.FirstCheck);
                bool shortPerformance = data.GetPerformancePastHours(
                                            AlgorithmSettings.ActiveTradingPairs.First(),
                                            3).Data < (1 - AlgorithmSettings.SecondCheck);
                if (longPerformance && shortPerformance)
                {
                    return new BuyState();
<<<<<<< HEAD
                }

                return new NothingState<SimplePumpFollowSettings>();
            }

            protected override void Run(TradingProvider trading, DataProvider data)
            {
            }
        }

        private class BuyState : State<SimplePumpFollowSettings>
        {
            private OrderUpdate limitsell;
            private bool stophit;

            public override State<SimplePumpFollowSettings> OnMarketCondition(DataProvider data)
            {
                if (stophit)
                {
                    return new StopState(limitsell);
                }

                return new NothingState<SimplePumpFollowSettings>();
            }

            public override State<SimplePumpFollowSettings> OnTimerElapsed()
            {
                return new StopState(limitsell);
            }

            public override State<SimplePumpFollowSettings> OnOrderUpdate(OrderUpdate order)
            {
                if (order.OrderId == limitsell.OrderId && order.Status == OrderUpdate.OrderStatus.Filled)
                {
                    return new EntryState();
                }

                return new NothingState<SimplePumpFollowSettings>();
            }

            protected override void Run(TradingProvider trading, DataProvider data)
            {
                var buyorder = trading.PlaceFullMarketOrderBuy(AlgorithmSettings.ActiveTradingPairs.First());
                limitsell = trading.PlaceFullLimitOrderSell(
                    AlgorithmSettings.ActiveTradingPairs.First(),
                    buyorder.Data.AverageFilledPrice * AlgorithmSettings.ProfitTake).Data;
                SetTimer(TimeSpan.FromHours(AlgorithmSettings.StopTime));

                var currentPrice = data.GetCurrentPriceLastTrade(AlgorithmSettings.ActiveTradingPairs.First()).Data;
                var sellPrice = buyorder.Data.AverageFilledPrice * AlgorithmSettings.StopPrice;

                stophit = currentPrice < sellPrice;
            }
        }

        private class StopState : State<SimplePumpFollowSettings>
        {
            private OrderUpdate oldlimit;

            public StopState(OrderUpdate limitsell)
            {
                oldlimit = limitsell;
            }

            public override State<SimplePumpFollowSettings> OnTimerElapsed()
            {
                return new EntryState();
            }

            protected override void Run(TradingProvider trading, DataProvider data)
            {
                trading.CancelOrder(oldlimit.Pair, oldlimit.OrderId);
                trading.PlaceFullMarketOrderSell(AlgorithmSettings.ActiveTradingPairs.First());
                SetTimer(TimeSpan.Zero);
            }
        }
    }
=======
                 }

                 return new NothingState<SimplePumpFollowSettings>();
             }

             protected override void Run(TradingProvider trading, DataProvider data)
             {
             }
         }

         private class BuyState : State<SimplePumpFollowSettings>
         {
             private OrderUpdate limitsell;
             private bool stophit;

             public override State<SimplePumpFollowSettings> OnMarketCondition(DataProvider data)
             {
                 if (stophit)
                 {
                     return new StopState(limitsell);
                 }

                 return new NothingState<SimplePumpFollowSettings>();
             }

             public override State<SimplePumpFollowSettings> OnTimerElapsed()
             {
                 return new StopState(limitsell);
             }

             public override State<SimplePumpFollowSettings> OnOrderUpdate(OrderUpdate order)
             {
                 if (order.OrderId == limitsell.OrderId && order.Status == OrderUpdate.OrderStatus.Filled)
                 {
                     return new EntryState();
                 }

                 return new NothingState<SimplePumpFollowSettings>();
             }

             protected override void Run(TradingProvider trading, DataProvider data)
             {
                 var buyorder = trading.ExecuteFullMarketOrderBuy(AlgorithmSettings.ActiveTradingPairs.First());
                 limitsell = trading.PlaceFullLimitOrderSell(
                     AlgorithmSettings.ActiveTradingPairs.First(),
                     buyorder.Data.AverageFilledPrice * AlgorithmSettings.ProfitTake).Data;
                 SetTimer(TimeSpan.FromHours(AlgorithmSettings.StopTime));

                 var currentPrice = data.GetCurrentPriceLastTrade(AlgorithmSettings.ActiveTradingPairs.First()).Data;
                 var sellPrice = buyorder.Data.AverageFilledPrice * AlgorithmSettings.StopPrice;

                 stophit = currentPrice < sellPrice;
             }
         }

         private class StopState : State<SimplePumpFollowSettings>
         {
             private OrderUpdate oldlimit;

             public StopState(OrderUpdate limitsell)
             {
                 oldlimit = limitsell;
             }

             public override State<SimplePumpFollowSettings> OnTimerElapsed()
             {
                 return new EntryState();
             }

             protected override void Run(TradingProvider trading, DataProvider data)
             {
                 trading.CancelOrder(oldlimit);
                 trading.ExecuteFullMarketOrderSell(AlgorithmSettings.ActiveTradingPairs.First());
                 SetTimer(TimeSpan.Zero);
             }
         }
     }
>>>>>>> 2862f2ab

    /// <summary>
    /// The SimplePumpFollow settings.
    /// </summary>
    internal class SimplePumpFollowSettings : AlgorithmSettings
    {
        /// <summary>
        /// Gets or sets how much something needs to fall to be considered a dip.
        /// </summary>
        public decimal FirstCheck { get; set; }

        /// <summary>
        /// Gets or sets The diptime, how quickly the dip needs to happen to be considered a dip.
        /// </summary>
        public decimal SecondCheck { get; set; }

        /// <summary>
        /// Gets or sets recovery, determines how much profit the system should try to get before selling.
        /// </summary>
        public decimal ProfitTake { get; set; }

        /// <summary>
        /// Gets or sets Stoptime, determines how long to wait untill we get out and try again.
        /// </summary>
        public int StopTime { get; set; }

        /// <summary>
        /// Gets or sets Stoptime, determines how long to wait untill we get out and try again.
        /// </summary>
        public decimal StopPrice { get; set; }
    }
}

#pragma warning restore SA1402<|MERGE_RESOLUTION|>--- conflicted
+++ resolved
@@ -1,7 +1,10 @@
 using System;
 using System.Linq;
+using SpreadShare.ExchangeServices;
 using SpreadShare.ExchangeServices.Providers;
+using SpreadShare.Models;
 using SpreadShare.Models.Trading;
+using SpreadShare.SupportServices;
 using SpreadShare.SupportServices.SettingsServices;
 
 #pragma warning disable SA1402
@@ -10,119 +13,40 @@
 {
     /// <summary>
     /// The first short dip algorithm.
-    /// buys when the market has an unesecary dip, and sell after recovery.
+    /// buys when the market has an unesecary dip, and sell after recovery
     /// </summary>
     internal class SimplePumpFollow : BaseAlgorithm<SimplePumpFollowSettings>
     {
         /// <inheritdoc />
         protected override EntryState<SimplePumpFollowSettings> Initial => new WelcomeState();
 
-        // Buy when the price dips more than X percent in Y minutes, and sell after Z% recovery or after A hours
-        private class WelcomeState : EntryState<SimplePumpFollowSettings>
-        {
-            public override State<SimplePumpFollowSettings> OnTimerElapsed()
-            {
-                return new EntryState();
-            }
+         // Buy when the price dips more than X percent in Y minutes, and sell after Z% recovery or after A hours
+         private class WelcomeState : EntryState<SimplePumpFollowSettings>
+         {
+             public override State<SimplePumpFollowSettings> OnTimerElapsed()
+             {
+                 return new EntryState();
+             }
 
-            protected override void Run(TradingProvider trading, DataProvider data)
-            {
-                SetTimer(TimeSpan.Zero);
-            }
-        }
+             protected override void Run(TradingProvider trading, DataProvider data)
+             {
+                 SetTimer(TimeSpan.Zero);
+             }
+         }
 
-        private class EntryState : EntryState<SimplePumpFollowSettings>
-        {
-            public override State<SimplePumpFollowSettings> OnMarketCondition(DataProvider data)
-            {
-                bool longPerformance = data.GetPerformancePastHours(
-                                           AlgorithmSettings.ActiveTradingPairs.First(),
-                                           8).Data > (1 + AlgorithmSettings.FirstCheck);
-                bool shortPerformance = data.GetPerformancePastHours(
+         private class EntryState : EntryState<SimplePumpFollowSettings>
+         {
+             public override State<SimplePumpFollowSettings> OnMarketCondition(DataProvider data)
+             {
+                 bool longPerformance = data.GetPerformancePastHours(
                                             AlgorithmSettings.ActiveTradingPairs.First(),
-                                            3).Data < (1 - AlgorithmSettings.SecondCheck);
-                if (longPerformance && shortPerformance)
-                {
+                             8).Data > (1 + AlgorithmSettings.FirstCheck);
+                 bool shortPerformance = data.GetPerformancePastHours(
+                                             AlgorithmSettings.ActiveTradingPairs.First(),
+                                        3).Data < (1 - AlgorithmSettings.SecondCheck);
+                 if (longPerformance && shortPerformance)
+                 {
                     return new BuyState();
-<<<<<<< HEAD
-                }
-
-                return new NothingState<SimplePumpFollowSettings>();
-            }
-
-            protected override void Run(TradingProvider trading, DataProvider data)
-            {
-            }
-        }
-
-        private class BuyState : State<SimplePumpFollowSettings>
-        {
-            private OrderUpdate limitsell;
-            private bool stophit;
-
-            public override State<SimplePumpFollowSettings> OnMarketCondition(DataProvider data)
-            {
-                if (stophit)
-                {
-                    return new StopState(limitsell);
-                }
-
-                return new NothingState<SimplePumpFollowSettings>();
-            }
-
-            public override State<SimplePumpFollowSettings> OnTimerElapsed()
-            {
-                return new StopState(limitsell);
-            }
-
-            public override State<SimplePumpFollowSettings> OnOrderUpdate(OrderUpdate order)
-            {
-                if (order.OrderId == limitsell.OrderId && order.Status == OrderUpdate.OrderStatus.Filled)
-                {
-                    return new EntryState();
-                }
-
-                return new NothingState<SimplePumpFollowSettings>();
-            }
-
-            protected override void Run(TradingProvider trading, DataProvider data)
-            {
-                var buyorder = trading.PlaceFullMarketOrderBuy(AlgorithmSettings.ActiveTradingPairs.First());
-                limitsell = trading.PlaceFullLimitOrderSell(
-                    AlgorithmSettings.ActiveTradingPairs.First(),
-                    buyorder.Data.AverageFilledPrice * AlgorithmSettings.ProfitTake).Data;
-                SetTimer(TimeSpan.FromHours(AlgorithmSettings.StopTime));
-
-                var currentPrice = data.GetCurrentPriceLastTrade(AlgorithmSettings.ActiveTradingPairs.First()).Data;
-                var sellPrice = buyorder.Data.AverageFilledPrice * AlgorithmSettings.StopPrice;
-
-                stophit = currentPrice < sellPrice;
-            }
-        }
-
-        private class StopState : State<SimplePumpFollowSettings>
-        {
-            private OrderUpdate oldlimit;
-
-            public StopState(OrderUpdate limitsell)
-            {
-                oldlimit = limitsell;
-            }
-
-            public override State<SimplePumpFollowSettings> OnTimerElapsed()
-            {
-                return new EntryState();
-            }
-
-            protected override void Run(TradingProvider trading, DataProvider data)
-            {
-                trading.CancelOrder(oldlimit.Pair, oldlimit.OrderId);
-                trading.PlaceFullMarketOrderSell(AlgorithmSettings.ActiveTradingPairs.First());
-                SetTimer(TimeSpan.Zero);
-            }
-        }
-    }
-=======
                  }
 
                  return new NothingState<SimplePumpFollowSettings>();
@@ -200,35 +124,34 @@
              }
          }
      }
->>>>>>> 2862f2ab
 
     /// <summary>
-    /// The SimplePumpFollow settings.
+    /// The SimplePumpFollow settings
     /// </summary>
     internal class SimplePumpFollowSettings : AlgorithmSettings
     {
         /// <summary>
-        /// Gets or sets how much something needs to fall to be considered a dip.
+        /// Gets or sets how much something needs to fall to be considered a dip
         /// </summary>
         public decimal FirstCheck { get; set; }
 
         /// <summary>
-        /// Gets or sets The diptime, how quickly the dip needs to happen to be considered a dip.
+        /// Gets or sets The diptime, how quickly the dip needs to happen to be considered a dip
         /// </summary>
         public decimal SecondCheck { get; set; }
 
         /// <summary>
-        /// Gets or sets recovery, determines how much profit the system should try to get before selling.
+        /// Gets or sets recovery, determines how much profit the system should try to get before selling
         /// </summary>
         public decimal ProfitTake { get; set; }
 
         /// <summary>
-        /// Gets or sets Stoptime, determines how long to wait untill we get out and try again.
+        /// Gets or sets Stoptime, determines how long to wait untill we get out and try again
         /// </summary>
         public int StopTime { get; set; }
 
         /// <summary>
-        /// Gets or sets Stoptime, determines how long to wait untill we get out and try again.
+        /// Gets or sets Stoptime, determines how long to wait untill we get out and try again
         /// </summary>
         public decimal StopPrice { get; set; }
     }
