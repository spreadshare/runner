--- conflicted
+++ resolved
@@ -1,7 +1,10 @@
 using System;
 using System.Linq;
+using SpreadShare.ExchangeServices;
 using SpreadShare.ExchangeServices.Providers;
+using SpreadShare.Models;
 using SpreadShare.Models.Trading;
+using SpreadShare.SupportServices;
 using SpreadShare.SupportServices.SettingsServices;
 
 #pragma warning disable SA1402
@@ -10,100 +13,13 @@
 {
     /// <summary>
     /// The first short dip algorithm.
-    /// buys when the market has an unesecary dip, and sell after recovery.
+    /// buys when the market has an unesecary dip, and sell after recovery
     /// </summary>
     internal class ShortDip : BaseAlgorithm<ShortDipSettings>
     {
         /// <inheritdoc />
         protected override EntryState<ShortDipSettings> Initial => new WelcomeState();
 
-<<<<<<< HEAD
-        // Buy when the price dips more than X percent in Y minutes, and sell after Z% recovery or after A hours
-        private class WelcomeState : EntryState<ShortDipSettings>
-        {
-            public override State<ShortDipSettings> OnTimerElapsed()
-            {
-                return new EntryState();
-            }
-
-            protected override void Run(TradingProvider trading, DataProvider data)
-            {
-                SetTimer(TimeSpan.Zero);
-            }
-        }
-
-        private class EntryState : EntryState<ShortDipSettings>
-        {
-            public override State<ShortDipSettings> OnMarketCondition(DataProvider data)
-            {
-                bool performance = data.GetPerformancePastHours(
-                                       AlgorithmSettings.ActiveTradingPairs.First(),
-                                       AlgorithmSettings.DipTime).Data < (1 - AlgorithmSettings.DipPercent);
-                if (performance)
-                {
-                    return new BuyState();
-                }
-
-                return new NothingState<ShortDipSettings>();
-            }
-
-            protected override void Run(TradingProvider trading, DataProvider data)
-            {
-            }
-        }
-
-        private class BuyState : State<ShortDipSettings>
-        {
-            private OrderUpdate limitsell;
-
-            public override State<ShortDipSettings> OnTimerElapsed()
-            {
-                return new CancelState(limitsell);
-            }
-
-            public override State<ShortDipSettings> OnOrderUpdate(OrderUpdate order)
-            {
-                if (order.OrderId == limitsell.OrderId && order.Status == OrderUpdate.OrderStatus.Filled)
-                {
-                    return new EntryState();
-                }
-
-                return new NothingState<ShortDipSettings>();
-            }
-
-            protected override void Run(TradingProvider trading, DataProvider data)
-            {
-                var buyorder = trading.PlaceFullMarketOrderBuy(AlgorithmSettings.ActiveTradingPairs.First());
-                limitsell = trading.PlaceFullLimitOrderSell(
-                    AlgorithmSettings.ActiveTradingPairs.First(),
-                    buyorder.Data.AverageFilledPrice * AlgorithmSettings.Recovery).Data;
-                SetTimer(TimeSpan.FromHours(AlgorithmSettings.StopTime));
-            }
-        }
-
-        private class CancelState : State<ShortDipSettings>
-        {
-            private OrderUpdate oldlimit;
-
-            public CancelState(OrderUpdate limitsell)
-            {
-                oldlimit = limitsell;
-            }
-
-            public override State<ShortDipSettings> OnTimerElapsed()
-            {
-                return new EntryState();
-            }
-
-            protected override void Run(TradingProvider trading, DataProvider data)
-            {
-                trading.CancelOrder(oldlimit.Pair, oldlimit.OrderId);
-                trading.PlaceFullMarketOrderSell(AlgorithmSettings.ActiveTradingPairs.First());
-                SetTimer(TimeSpan.Zero);
-            }
-        }
-    }
-=======
          // Buy when the price dips more than X percent in Y minutes, and sell after Z% recovery or after A hours
          private class WelcomeState : EntryState<ShortDipSettings>
          {
@@ -189,30 +105,29 @@
              }
          }
      }
->>>>>>> 2862f2ab
 
     /// <summary>
-    /// The ShortDip settings.
+    /// The ShortDip settings
     /// </summary>
     internal class ShortDipSettings : AlgorithmSettings
     {
         /// <summary>
-        /// Gets or sets how much something needs to fall to be considered a dip.
+        /// Gets or sets how much something needs to fall to be considered a dip
         /// </summary>
         public decimal DipPercent { get; set; }
 
         /// <summary>
-        /// Gets or sets The diptime, how quickly the dip needs to happen to be considered a dip.
+        /// Gets or sets The diptime, how quickly the dip needs to happen to be considered a dip
         /// </summary>
         public double DipTime { get; set; }
 
         /// <summary>
-        /// Gets or sets recovery, determines how much profit the system should try to get before selling.
+        /// Gets or sets recovery, determines how much profit the system should try to get before selling
         /// </summary>
         public decimal Recovery { get; set; }
 
         /// <summary>
-        /// Gets or sets Stoptime, determines how long to wait untill we get out and try again.
+        /// Gets or sets Stoptime, determines how long to wait untill we get out and try again
         /// </summary>
         public int StopTime { get; set; }
     }
