using System;
using Binance.Net.Objects;
using SpreadShare.Models;

namespace SpreadShare.BinanceServices
{
    internal abstract class AbstractTradingService : ITradingService
    {
        public abstract ResponseObject Start();
<<<<<<< HEAD
        protected abstract long PlaceMarketOrder(string symbol, OrderSide side, decimal amount);
        public abstract ResponseObject ChangeEntirePosition(string symbol);
        public abstract decimal GetPrice(string symbol);
=======
        public abstract ResponseObject<long> PlaceMarketOrder(string symbol, OrderSide side, decimal amount);
        public abstract ResponseObject CancelOrder(string symbol, long orderId);
        public abstract ResponseObject<decimal> GetCurrentPrice(string symbol);
        public abstract ResponseObject<decimal> GetPerformancePastHours(string symbol, double hoursBack, DateTime endTime);
        public abstract ResponseObject<Tuple<string, decimal>> GetTopPerformance(double hoursBack, DateTime endTime);
>>>>>>> 396a5483
    }
}<|MERGE_RESOLUTION|>--- conflicted
+++ resolved
@@ -7,16 +7,11 @@
     internal abstract class AbstractTradingService : ITradingService
     {
         public abstract ResponseObject Start();
-<<<<<<< HEAD
-        protected abstract long PlaceMarketOrder(string symbol, OrderSide side, decimal amount);
-        public abstract ResponseObject ChangeEntirePosition(string symbol);
-        public abstract decimal GetPrice(string symbol);
-=======
+
         public abstract ResponseObject<long> PlaceMarketOrder(string symbol, OrderSide side, decimal amount);
         public abstract ResponseObject CancelOrder(string symbol, long orderId);
         public abstract ResponseObject<decimal> GetCurrentPrice(string symbol);
         public abstract ResponseObject<decimal> GetPerformancePastHours(string symbol, double hoursBack, DateTime endTime);
         public abstract ResponseObject<Tuple<string, decimal>> GetTopPerformance(double hoursBack, DateTime endTime);
->>>>>>> 396a5483
     }
 }