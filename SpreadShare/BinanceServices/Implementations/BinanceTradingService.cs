--- conflicted
+++ resolved
@@ -63,11 +63,7 @@
             }
         }
 
-<<<<<<< HEAD
-        protected override long PlaceMarketOrder(string symbol, OrderSide side, decimal amount)
-=======
         public override ResponseObject<long> PlaceMarketOrder(string symbol, OrderSide side, decimal amount)
->>>>>>> 396a5483
         {
             var response = _client.PlaceTestOrder("BNBETH", side, OrderType.Market, amount, null, null, null, null, null, null, (int)_receiveWindow);
             if (response.Success)
@@ -82,12 +78,6 @@
             }
         }
 
-<<<<<<< HEAD
-        public override ResponseObject ChangeEntirePosition(string symbol) {
-            var assets = _userService.GetPortfolio();
-            return new ResponseObject(ResponseCodes.NotDefined);
-        } 
-=======
         public override ResponseObject CancelOrder(string symbol, long orderId)
         {
             var response = _client.CancelOrder(symbol, orderId, null, null, _receiveWindow);
@@ -101,7 +91,6 @@
                 return new ResponseObject(ResponseCodes.Error, response.Error.Message);
             }
         }
->>>>>>> 396a5483
 
         public override ResponseObject<decimal> GetCurrentPrice(string symbol) {
             var response = _client.GetPrice(symbol);
