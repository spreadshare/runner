﻿using System;
using Binance.Net.Objects;
using Microsoft.Extensions.Logging;
using SpreadShare.BinanceServices;
using SpreadShare.Models;

namespace SpreadShare.Strategy.Implementations
{
    internal class SimpleBandWagonStrategy : BaseStrategy
    {
        public SimpleBandWagonStrategy(ILoggerFactory loggerFactory, ITradingService tradingService) 
            : base(loggerFactory, tradingService)
        {
        }

        public override State GetInitialState()
        {
            return new EntryState();
        }

        internal class EntryState : State
        {
            protected override void ValidateContext()
            {
                Logger.LogInformation("Welcome to the entry state, I do nothing yet.");
                var query = TradingService.GetTopPerformance(2, DateTime.Now);
                if (query.Success) {
                    Logger.LogInformation($"Top performer is {query.Data.Item1}");
                } else {
                    Logger.LogWarning($"Could not fetch top performer, {query}");
                }

<<<<<<< HEAD
                var response = TradingService.PlaceFullMarketOrder(CurrencyPair.Parse("BNBETH"), OrderSide.Sell);
                if (response.Success)
                    Logger.LogInformation("You Win!");
                else
                    Logger.LogInformation($"What exactly do you think you are doing Dave?\n{response}");
            }

            public override ResponseObject OnCandle(Candle c)
            {
                Logger.LogInformation("Some action");
                return new ResponseObject(ResponseCodes.Success);
=======
                var trade = TradingService.PlaceFullMarketOrder(CurrencyPair.Parse("BNBETH"), OrderSide.Sell);
                Logger.LogInformation(trade.Success
                    ? "You Win!"
                    : $"What exactly do you think you are doing Hugo?\n{trade}");
>>>>>>> c9673115
            }

            public override ResponseObject OnOrderUpdate(BinanceStreamOrderUpdate order) {
                return new ResponseObject(ResponseCodes.Success);
            }
        }
    }
}<|MERGE_RESOLUTION|>--- conflicted
+++ resolved
@@ -30,24 +30,11 @@
                     Logger.LogWarning($"Could not fetch top performer, {query}");
                 }
 
-<<<<<<< HEAD
                 var response = TradingService.PlaceFullMarketOrder(CurrencyPair.Parse("BNBETH"), OrderSide.Sell);
                 if (response.Success)
                     Logger.LogInformation("You Win!");
                 else
                     Logger.LogInformation($"What exactly do you think you are doing Dave?\n{response}");
-            }
-
-            public override ResponseObject OnCandle(Candle c)
-            {
-                Logger.LogInformation("Some action");
-                return new ResponseObject(ResponseCodes.Success);
-=======
-                var trade = TradingService.PlaceFullMarketOrder(CurrencyPair.Parse("BNBETH"), OrderSide.Sell);
-                Logger.LogInformation(trade.Success
-                    ? "You Win!"
-                    : $"What exactly do you think you are doing Hugo?\n{trade}");
->>>>>>> c9673115
             }
 
             public override ResponseObject OnOrderUpdate(BinanceStreamOrderUpdate order) {
